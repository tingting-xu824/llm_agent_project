--- conflicted
+++ resolved
@@ -386,12 +386,10 @@
     with DatabaseManager() as db:
         return db.get_relevant_memories(user_id, query_embedding, top_k)
 
-<<<<<<< HEAD
 def get_evaluation_data(user_id: int, round: int | None = None):
     with DatabaseManager() as db:
         return db.get_evaluation_data(user_id, round)
         
-=======
 # Optimized async functions that minimize run_in_executor overhead
 # These functions use a single thread pool call for multiple operations
 
@@ -452,5 +450,4 @@
     results = await execute_db_operations_batch([
         ('get_user_profile', (user_id,))
     ])
-    return results[0] if results else None
->>>>>>> 34a0a4a0
+    return results[0] if results else None