from sqlalchemy import create_engine, Column, Integer, String, Date, DateTime, Text, TIMESTAMP, BigInteger, ForeignKey
from sqlalchemy.ext.declarative import declarative_base
from sqlalchemy.orm import sessionmaker
from sqlalchemy.sql import func
import os
from typing import Optional, Dict, List, Any
from datetime import datetime, date

# Database configuration
DATABASE_URL = os.getenv("DATABASE_URL")

if not DATABASE_URL:
    raise RuntimeError("DATABASE_URL is not defined in .env")

# Create SQLAlchemy engine
engine = create_engine(DATABASE_URL)
SessionLocal = sessionmaker(autocommit=False, autoflush=False, bind=engine)

# Create base class for models
Base = declarative_base()

# Import json for database operations
import json

class User(Base):
    """User model for database operations"""
    __tablename__ = "user"
    
    user_id = Column(Integer, primary_key=True, index=True)
    first_name = Column(String)
    last_name = Column(String)
    email = Column(String, unique=True, index=True, nullable=False)
    dob = Column(Date, nullable=False)
    agent_type = Column(Integer, nullable=False)
    gender = Column(String, nullable=False)
    education_field = Column(String)
    education_level = Column(String)
    disability_knowledge = Column(String, nullable=False)
    genai_course_exp = Column(String, nullable=False)
    token = Column(String, unique=True, index=True)
    registration_time = Column(DateTime, default=func.now())

class IdeaEvaluation(Base):
    __tablename__ = "idea_evaluation"
    
    id = Column(Integer, primary_key=True, autoincrement=True)
    user_id = Column(Integer, ForeignKey("user.user_id"), nullable=False, unique=True)
    problem = Column(Text, nullable=False)
    solution = Column(Text, nullable=False)
    ai_feedback = Column(Text)
    round = Column(Integer, nullable=False, unique=True)  # Matching your 'idea_evaluation_rounds'
    created_at = Column(
        TIMESTAMP, 
        server_default=func.current_timestamp(),
        nullable=False
    )
    time_remaining = Column(BigInteger)

    def __repr__(self):
        return f"<IdeaEvaluation(id={self.id}, user_id={self.user_id}, round={self.round})>"
    
class Conversation(Base):
    """Conversation model for storing chat messages"""
    __tablename__ = "conversation"
    
    conversation_id = Column(Integer, primary_key=True, index=True)
    user_id = Column(Integer, nullable=False, index=True)
    message_type = Column(String, nullable=False)  # "USER" or "ASSISTANT" (existing)
    content = Column(Text, nullable=False)  # The actual message content
    timestamp = Column(DateTime, default=func.now())
    character_count = Column(Integer)
    sequence_number = Column(Integer)
    # New columns (will be added by SQL script)
    role = Column(String)  # "user" or "assistant" (new)
    mode = Column(String)  # "chat" or "eval" (new)
    agent_type = Column(Integer)  # Which agent was used (new)

class MemoryVector(Base):
    """Memory vector model for RAG functionality"""
    __tablename__ = "memory_vectors"
    
    memory_id = Column(Integer, primary_key=True, index=True)
    user_id = Column(Integer, nullable=False, index=True)
    memory_type = Column(String(50), nullable=False)  # Type of memory with constraint
    source_conversations = Column(Text)  # Source conversation IDs
    memory_content = Column(Text, nullable=False)  # The text content
    embedding = Column(Text, nullable=False)  # VECTOR(1536) type for pgvector extension
    created_at = Column(DateTime, default=func.now())
    _metadata = Column(Text)  # JSONB metadata

class DatabaseManager:
    """Database manager for user operations"""
    
    def __init__(self):
        self.db = SessionLocal()
    
    def __enter__(self):
        return self
    
    def __exit__(self, exc_type, exc_val, exc_tb):
        self.db.close()
    
    def get_user_by_token(self, token: str) -> Optional[Dict]:
        """Get user by token using ORM"""
        try:
            user = self.db.query(User).filter(User.token == token).first()
            if user:
                return {
                    "user_id": user.user_id,
                    "email": user.email,
                    "dob": user.dob,
                    "gender": user.gender,
                    "education_field": user.education_field,
                    "education_level": user.education_level,
                    "disability_knowledge": user.disability_knowledge,
                    "genai_course_exp": user.genai_course_exp,
                    "token": user.token,
                    "registration_time": user.registration_time
                }
            return None
        except Exception as e:
            print(f"Error getting user by token: {e}")
            return None
    
    def get_user_by_email_and_dob(self, email: str, date_of_birth: date) -> Optional[Dict]:
        """Get user by email and date of birth using ORM"""
        try:
            user = self.db.query(User).filter(
                User.email == email,
                User.dob == date_of_birth
            ).first()
            
            if user:
                return {
                    "user_id": user.user_id,
                    "first_name": user.first_name,
                    "last_name": user.last_name,
                    "email": user.email,
                    "dob": user.dob,
                    "gender": user.gender,
                    "education_field": user.education_field,
                    "education_level": user.education_level,
                    "disability_knowledge": user.disability_knowledge,
                    "genai_course_exp": user.genai_course_exp,
                    "token": user.token,
                    "registration_time": user.registration_time
                }
            return None
        except Exception as e:
            print(f"Error getting user by email and DOB: {e}")
            return None
    
    def create_user(self, user_data: Dict) -> tuple[Optional[Column[int]], Optional[str]]:
        """Create new user using ORM"""
        try:
            new_user = User(**user_data)
            self.db.add(new_user)
            self.db.commit()
            self.db.refresh(new_user)
            return new_user.user_id, None
        except Exception as e:
            self.db.rollback()
            print(f"Error creating user: {e}")
            
            # Check for specific database constraint violations
            error_str = str(e).lower()
            if "unique constraint" in error_str and "email" in error_str:
                return None, "email_already_exists"
            elif "unique constraint" in error_str and "token" in error_str:
                return None, "token_already_exists"
            elif "not null constraint" in error_str:
                return None, "missing_required_fields"
            else:
                return None, "database_error"
    
    def update_user_agent_type(self, user_id: int, agent_type: int) -> bool:
        """Update user's agent type using ORM"""
        try:
            user = self.db.query(User).filter(User.user_id == user_id).first()
            if user:
                user.agent_type = agent_type
                self.db.commit()
                return True
            return False
        except Exception as e:
            self.db.rollback()
            print(f"Error updating user agent type: {e}")
            return False
    
    def get_user_profile(self, user_id: int) -> Optional[Dict]:
        """Get complete user profile using ORM"""
        try:
            user = self.db.query(User).filter(User.user_id == user_id).first()
            if user:
                return {
                    "user_id": user.user_id,
                    "email": user.email,
                    "dob": user.dob,
                    "agent_type": user.agent_type,
                    "gender": user.gender,
                    "education_field": user.education_field,
                    "education_level": user.education_level,
                    "disability_knowledge": user.disability_knowledge,
                    "genai_course_exp": user.genai_course_exp,
                    "token": user.token,
                    "registration_time": user.registration_time
                }
            return None
        except Exception as e:
            print(f"Error getting user profile: {e}")
            return None
    
    def create_evaluation_record(self, user_id: int, problem: str, solution: str, ai_feedback: str | None, round: int, time_remaining: int) -> Optional[dict]:
        try:
            new_idea_eval = IdeaEvaluation(user_id = user_id, problem = problem, solution = solution, ai_feedback = ai_feedback, round = round, time_remaining = time_remaining)
            self.db.add(new_idea_eval)
            self.db.commit()
            self.db.refresh(new_idea_eval)
            return new_idea_eval
        except Exception as e:
            self.db.rollback()
            print(f"Error creating evaluation record: {e}")
            return None

    def save_conversation_message(self, user_id: int, message: str, role: str, mode: str, agent_type: int) -> Optional[Column[int]]:
        """Save a conversation message to database"""
        try:
            # Get the next sequence number for this user
            last_conversation = self.db.query(Conversation).filter(
                Conversation.user_id == user_id
            ).order_by(Conversation.sequence_number.desc()).first()
            
            next_sequence = 1 if not last_conversation else last_conversation.sequence_number + 1
            
            # Map role to message_type format
            message_type = "USER" if role == "user" else "ASSISTANT"
            
            conversation = Conversation(
                user_id=user_id,
                message_type=message_type,  # "USER" or "ASSISTANT"
                content=message,
                character_count=len(message),
                sequence_number=next_sequence,
                role=role,  # "user" or "assistant"
                mode=mode,  # "chat" or "eval"
                agent_type=agent_type
            )
            self.db.add(conversation)
            self.db.commit()
            self.db.refresh(conversation)
            return conversation.conversation_id
        except Exception as e:
            self.db.rollback()
            print(f"Error saving conversation message: {e}")
            return None
    
    def get_user_conversations(self, user_id: int, limit: int = 50) -> List[Dict]:
        """Get user's conversation history from database"""
        try:
            conversations = self.db.query(Conversation).filter(
                Conversation.user_id == user_id
            ).order_by(Conversation.timestamp.desc()).limit(limit).all()
            
            return [
                {
                    "conversation_id": conv.conversation_id,
                    "content": conv.content,
                    "message_type": conv.message_type,
                    "role": conv.role or ("user" if conv.message_type == "USER" else "assistant"),
                    "mode": conv.mode or "chat",
                    "timestamp": conv.timestamp,
                    "character_count": conv.character_count,
                    "sequence_number": conv.sequence_number,
                    "agent_type": conv.agent_type
                }
                for conv in conversations
            ]
        except Exception as e:
            print(f"Error getting user conversations: {e}")
            return []
    
    def save_memory_vector(self, user_id: int, content: str, embedding: List[float], metadata: Dict | None = None) -> Optional[Column[int]]:
        """Save a memory vector for RAG functionality"""
        try:
            memory_vector = MemoryVector(
                user_id=user_id,
                memory_type="conversation_memory",
                memory_content=content,
                embedding=json.dumps(embedding),
                _metadata=json.dumps(metadata) if metadata else None
            )
            self.db.add(memory_vector)
            self.db.commit()
            self.db.refresh(memory_vector)
            return memory_vector.memory_id
        except Exception as e:
            self.db.rollback()
            print(f"Error saving memory vector: {e}")
            return None
    
    def get_relevant_memories(self, user_id: int, query_embedding: List[float], top_k: int = 5) -> List[Dict]:
        """Get relevant memories using vector similarity search"""
        try:
            import json
            from sklearn.metrics.pairwise import cosine_similarity
            
            # Get all memory vectors for the user
            memory_vectors = self.db.query(MemoryVector).filter(
                MemoryVector.user_id == user_id
            ).all()
            
            if not memory_vectors:
                return []
            
            # Calculate similarities
            similarities = []
            for mv in memory_vectors:
                try:
                    embedding = json.loads(str(mv.embedding))
                    similarity = cosine_similarity([query_embedding], [embedding])[0][0]
                    similarities.append((similarity, mv))
                except Exception as e:
                    print(f"Error calculating similarity: {e}")
                    continue
            
            # Sort by similarity and return top_k
            similarities.sort(key=lambda x: x[0], reverse=True)
            top_memories = similarities[:top_k]
            
            return [
                {
                    "memory_id": mv.memory_id,
                    "content": mv.memory_content,  # Use memory_content field
                    "metadata": json.loads(mv._metadata) if mv._metadata else {},
                    "similarity": float(similarity),
                    "created_at": mv.created_at
                }
                for similarity, mv in top_memories
            ]
        except Exception as e:
            print(f"Error getting relevant memories: {e}")
            return []

    def get_evaluation_data(self, user_id: int, round: int | None = None):
        try:
            if round is None:
                eval_data = self.db.query(IdeaEvaluation).filter(IdeaEvaluation.user_id == user_id).all()
                return eval_data
            else:
                # Convert int round to string for database query
                round_str = str(round)
                eval_data = self.db.query(IdeaEvaluation).filter(IdeaEvaluation.user_id == user_id, IdeaEvaluation.round == f"round-{round_str}").all() # "weired" round check because all possible enum values are
                return eval_data

        except Exception as e:
            print(f"Error getting evaluation data: {e}")
            return []

# Convenience functions
def get_user_by_token(token: str) -> Optional[Dict]:
    """Get user by token"""
    with DatabaseManager() as db:
        return db.get_user_by_token(token)

def get_user_by_email_and_dob(email: str, date_of_birth: date) -> Optional[Dict]:
    """Get user by email and date of birth"""
    with DatabaseManager() as db:
        return db.get_user_by_email_and_dob(email, date_of_birth)

<<<<<<< HEAD
def create_user(user_data: Dict):
=======
def create_user(user_data: Dict) -> tuple[Optional[Column[int]], Optional[str]]:
>>>>>>> 0256c375
    """Create new user"""
    with DatabaseManager() as db:
        return db.create_user(user_data)

def update_user_agent_type(user_id: int, agent_type: int) -> bool:
    """Update user's agent type"""
    with DatabaseManager() as db:
        return db.update_user_agent_type(user_id, agent_type)

def get_user_profile(user_id: int) -> Optional[Dict]:
    """Get complete user profile"""
    with DatabaseManager() as db:
        return db.get_user_profile(user_id)

def save_conversation_message(user_id: int, message: str, role: str, mode: str, agent_type: int) -> Optional[Column[int]]:
    """Save a conversation message"""
    with DatabaseManager() as db:
        return db.save_conversation_message(user_id, message, role, mode, agent_type)

def get_user_conversations(user_id: int, limit: int = 50) -> List[Dict]:
    """Get user's conversation history"""
    with DatabaseManager() as db:
        return db.get_user_conversations(user_id, limit)

def save_memory_vector(user_id: int, content: str, embedding: List[float], metadata: Dict | None = None) -> Optional[Column[int]]:
    """Save a memory vector"""
    with DatabaseManager() as db:
        return db.save_memory_vector(user_id, content, embedding, metadata)

def get_relevant_memories(user_id: int, query_embedding: List[float], top_k: int = 5) -> List[Dict]:
    """Get relevant memories"""
    with DatabaseManager() as db:
        return db.get_relevant_memories(user_id, query_embedding, top_k)

def get_evaluation_data(user_id: int, round: int | None = None):
    with DatabaseManager() as db:
        return db.get_evaluation_data(user_id, round)
    
def create_evaluation_round_data(user_id: int, problem: str, solution: str, ai_feedback: str | None, round: int, time_remaining: int):
    with DatabaseManager() as db:
        return db.create_evaluation_record(user_id, problem, solution, ai_feedback, round, time_remaining)
        
# Optimized async functions that minimize run_in_executor overhead
# These functions use a single thread pool call for multiple operations

async def execute_db_operations_batch(operations: List[tuple]) -> List[Any]:
    """
    Execute multiple database operations in a single thread pool call
    to minimize run_in_executor overhead
    
    Args:
        operations: List of (function, *args) tuples
        
    Returns:
        List of results from each operation
    """
    import asyncio
    loop = asyncio.get_event_loop()
    
    def execute_operations_sync():
        results = []
        with DatabaseManager() as db:
            for func, args in operations:
                try:
                    if func == 'save_conversation_message':
                        result = db.save_conversation_message(*args)
                    elif func == 'get_user_conversations':
                        result = db.get_user_conversations(*args)
                    elif func == 'get_user_profile':
                        result = db.get_user_profile(*args)
                    elif func == 'save_memory_vector':
                        result = db.save_memory_vector(*args)
                    elif func == 'update_user_agent_type':
                        result = db.update_user_agent_type(*args)
                    else:
                        result = None
                    results.append(result)
                except Exception as e:
                    print(f"Error executing operation {func}: {e}")
                    results.append(None)
        return results
    
    return await loop.run_in_executor(None, execute_operations_sync)

# Individual async functions that can be batched
async def save_conversation_message_async(user_id: int, message: str, role: str, mode: str, agent_type: int) -> Optional[Column[int]]:
    """Save conversation message - optimized for batching"""
    results = await execute_db_operations_batch([
        ('save_conversation_message', (user_id, message, role, mode, agent_type))
    ])
    return results[0] if results else None

async def get_user_conversations_async(user_id: int, limit: int = 50) -> List[Dict]:
    """Get user conversations - optimized for batching"""
    results = await execute_db_operations_batch([
        ('get_user_conversations', (user_id, limit))
    ])
    return results[0] if results else []

async def get_user_profile_async(user_id: int) -> Optional[Dict]:
    """Get user profile - optimized for batching"""
    results = await execute_db_operations_batch([
        ('get_user_profile', (user_id,))
    ])
    return results[0] if results else None

async def update_user_agent_type_async(user_id: int, agent_type: int) -> bool:
    """Update user's agent type - optimized for batching"""
    results = await execute_db_operations_batch([
        ('update_user_agent_type', (user_id, agent_type))
    ])
    return results[0] if results else False<|MERGE_RESOLUTION|>--- conflicted
+++ resolved
@@ -367,11 +367,7 @@
     with DatabaseManager() as db:
         return db.get_user_by_email_and_dob(email, date_of_birth)
 
-<<<<<<< HEAD
-def create_user(user_data: Dict):
-=======
 def create_user(user_data: Dict) -> tuple[Optional[Column[int]], Optional[str]]:
->>>>>>> 0256c375
     """Create new user"""
     with DatabaseManager() as db:
         return db.create_user(user_data)
